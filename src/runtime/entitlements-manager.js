--- conflicted
+++ resolved
@@ -36,11 +36,7 @@
 import {MeterClientTypes} from '../api/metering';
 import {MeterToastApi} from './meter-toast-api';
 import {Toast} from '../ui/toast';
-<<<<<<< HEAD
 import {addQueryParam, getCanonicalUrl, parseQueryString} from '../utils/url';
-=======
-import {addQueryParam, getCanonicalUrl} from '../utils/url';
->>>>>>> a5308ede
 import {analyticsEventToEntitlementResult} from './event-type-mapping';
 import {base64UrlEncodeFromBytes, utf8EncodeSync} from '../utils/bytes';
 import {feArgs, feUrl} from '../runtime/services';
@@ -725,11 +721,7 @@
           this.encodedParams_ = base64UrlEncodeFromBytes(
             utf8EncodeSync(JSON.stringify(encodableParams))
           );
-<<<<<<< HEAD
-          urlParams.push('encodedParams=' + this.encodedParams_);
-=======
           url = addQueryParam(url, 'encodedParams', encodedParams);
->>>>>>> a5308ede
         }
 
         // Build URL.
