--- conflicted
+++ resolved
@@ -27,20 +27,14 @@
 import {ActivityIframeView} from '../ui/activity-iframe-view';
 import {
   AlreadySubscribedResponse,
-<<<<<<< HEAD
   CompleteAudienceActionResponse,
-=======
->>>>>>> f9ff7b33
   EntitlementsResponse,
 } from '../proto/api_messages';
 import {AutoPromptType} from '../api/basic-subscriptions';
 import {Constants} from '../utils/constants';
 import {ProductType} from '../api/subscriptions';
-<<<<<<< HEAD
 import {SWG_I18N_STRINGS} from '../i18n/swg-strings';
 import {Toast} from '../ui/toast';
-=======
->>>>>>> f9ff7b33
 import {feArgs, feUrl} from './services';
 import {msg} from '../utils/i18n';
 import {parseUrl} from '../utils/url';
@@ -104,13 +98,7 @@
       this.getUrl_(deps.pageConfig(), deps.win()),
       feArgs({
         'supportsEventManager': true,
-<<<<<<< HEAD
         'productType': this.productType_,
-=======
-        'productType': params.autoPromptType
-          ? autopromptTypeToProductTypeMapping[params.autoPromptType]
-          : DEFAULT_PRODUCT_TYPE,
->>>>>>> f9ff7b33
       }),
       /* shouldFadeBody */ true
     );
@@ -128,11 +116,6 @@
 
     this.activityIframeView_.on(CompleteAudienceActionResponse, (response) =>
       this.handleCompleteAudienceActionResponse_(response)
-    );
-
-    this.activityIframeView_.on(
-      AlreadySubscribedResponse,
-      this.handleLinkRequest_.bind(this)
     );
 
     this.activityIframeView_.on(
@@ -192,7 +175,6 @@
     this.entitlementsManager_.getEntitlements();
   }
 
-<<<<<<< HEAD
   showSignedInToast_() {
     // Show 'Signed in as abc@gmail.com' toast on the pub page.
     new Toast(
@@ -226,8 +208,6 @@
     ).open();
   }
 
-=======
->>>>>>> f9ff7b33
   /**
    * @param {AlreadySubscribedResponse} response
    * @private
@@ -240,10 +220,7 @@
 
   /**
    * Shows the toast of 'no entitlement found' on activity iFrame view.
-<<<<<<< HEAD
-=======
    * @public
->>>>>>> f9ff7b33
    */
   showNoEntitlementFoundToast() {
     if (this.activityIframeView_) {
