--- conflicted
+++ resolved
@@ -105,28 +105,11 @@
     }
     /** @private @const {!ActivityIframeView} */
     this.activityIframeView_ = new ActivityIframeView(
-<<<<<<< HEAD
         this.win_,
         this.activityPorts_,
         feUrl('/offersiframe'),
         feArgs(feArgsObj),
         /* shouldFadeBody */ true);
-=======
-      this.win_,
-      this.activityPorts_,
-      feUrl('/offersiframe'),
-      feArgs({
-        'productId': deps.pageConfig().getProductId(),
-        'publicationId': deps.pageConfig().getPublicationId(),
-        'showNative': deps.callbacks().hasSubscribeRequestCallback(),
-        'productType': ProductType.SUBSCRIPTION,
-        'list': (options && options.list) || 'default',
-        'skus': (options && options.skus) || null,
-        'isClosable': isClosable,
-      }),
-      /* shouldFadeBody */ true
-    );
->>>>>>> 96ef68c2
   }
 
   /**
@@ -134,7 +117,6 @@
    * @return {!Promise}
    */
   start() {
-<<<<<<< HEAD
     if (this.activityIframeView_) { // so no error is thrown if offers skipped
       // Start/cancel events.
       this.deps_.callbacks().triggerFlowStarted(
@@ -174,34 +156,6 @@
           return;
         }
       });
-=======
-    // Start/cancel events.
-    this.deps_.callbacks().triggerFlowStarted(SubscriptionFlows.SHOW_OFFERS);
-    this.activityIframeView_.onCancel(() => {
-      this.deps_.callbacks().triggerFlowCanceled(SubscriptionFlows.SHOW_OFFERS);
-    });
-
-    // If result is due to OfferSelection, redirect to payments.
-    this.activityIframeView_.onMessageDeprecated(result => {
-      if (result['alreadySubscribed']) {
-        this.deps_.callbacks().triggerLoginRequest({
-          linkRequested: !!result['linkRequested'],
-        });
-        return;
-      }
-      if (result['sku']) {
-        new PayStartFlow(
-          this.deps_,
-          /** @type {string} */ (result['sku'])
-        ).start();
-        return;
-      }
-      if (result['native']) {
-        this.deps_.callbacks().triggerSubscribeRequest();
-        return;
-      }
-    });
->>>>>>> 96ef68c2
 
       return this.dialogManager_.openView(this.activityIframeView_);
     }
