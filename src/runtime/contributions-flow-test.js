/**
 * Copyright 2018 The Subscribe with Google Authors. All Rights Reserved.
 *
 * Licensed under the Apache License, Version 2.0 (the "License");
 * you may not use this file except in compliance with the License.
 * You may obtain a copy of the License at
 *
 *      http://www.apache.org/licenses/LICENSE-2.0
 *
 * Unless required by applicable law or agreed to in writing, software
 * distributed under the License is distributed on an "AS-IS" BASIS,
 * WITHOUT WARRANTIES OR CONDITIONS OF ANY KIND, either express or implied.
 * See the License for the specific language governing permissions and
 * limitations under the License.
 */

import {ActivityPort} from '../components/activities';
import {ConfiguredRuntime} from './runtime';
import {ContributionsFlow} from './contributions-flow';
import {PageConfig} from '../model/page-config';
import {PayStartFlow} from './pay-flow';
import {ProductType} from '../api/subscriptions';

describes.realWin('ContributionsFlow', {}, env => {
  let win;
  let contributionsFlow;
  let runtime;
  let activitiesMock;
  let callbacksMock;
  let pageConfig;
  let port;
  let messageCallback;

  beforeEach(() => {
    win = env.win;
    pageConfig = new PageConfig('pub1:label1');
    runtime = new ConfiguredRuntime(win, pageConfig);
    activitiesMock = sandbox.mock(runtime.activities());
    callbacksMock = sandbox.mock(runtime.callbacks());
    contributionsFlow = new ContributionsFlow(runtime, {'isClosable': true});
    port = new ActivityPort();
    port.onResizeRequest = () => {};
    port.whenReady = () => Promise.resolve();
    port.acceptResult = () => Promise.resolve();
    messageCallback = undefined;
    sandbox.stub(port, 'onMessageDeprecated').callsFake(callback => {
      messageCallback = callback;
    });
  });

  afterEach(() => {
    activitiesMock.verify();
    callbacksMock.verify();
  });

  it('should have valid ContributionsFlow constructed with a list', () => {
    contributionsFlow = new ContributionsFlow(runtime, {list: 'other'});
<<<<<<< HEAD
    activitiesMock.expects('openIframe').withExactArgs(
        sandbox.match(arg => arg.tagName == 'IFRAME'),
=======
    activitiesMock
      .expects('openIframe')
      .withExactArgs(
        sinon.match(arg => arg.tagName == 'IFRAME'),
>>>>>>> f874d849
        '$frontend$/swg/_/ui/v1/contributionsiframe?_=_',
        {
          _client: 'SwG $internalRuntimeVersion$',
          publicationId: 'pub1',
          productId: 'pub1:label1',
          'productType': ProductType.UI_CONTRIBUTION,
          list: 'other',
          skus: null,
          isClosable: true,
        }
      )
      .returns(Promise.resolve(port));
    return contributionsFlow.start();
  });

  it('should have valid ContributionsFlow constructed with skus', () => {
<<<<<<< HEAD
    contributionsFlow =
        new ContributionsFlow(runtime, {skus: ['sku1', 'sku2']});
    activitiesMock.expects('openIframe').withExactArgs(
        sandbox.match(arg => arg.tagName == 'IFRAME'),
=======
    contributionsFlow = new ContributionsFlow(runtime, {
      skus: ['sku1', 'sku2'],
    });
    activitiesMock
      .expects('openIframe')
      .withExactArgs(
        sinon.match(arg => arg.tagName == 'IFRAME'),
>>>>>>> f874d849
        '$frontend$/swg/_/ui/v1/contributionsiframe?_=_',
        {
          _client: 'SwG $internalRuntimeVersion$',
          publicationId: 'pub1',
          productId: 'pub1:label1',
          'productType': ProductType.UI_CONTRIBUTION,
          list: 'default',
          skus: ['sku1', 'sku2'],
          isClosable: true,
        }
      )
      .returns(Promise.resolve(port));
    return contributionsFlow.start();
  });

  it('should activate pay, login', () => {
    const payStub = sandbox.stub(PayStartFlow.prototype, 'start');
    const loginStub = sandbox.stub(runtime.callbacks(), 'triggerLoginRequest');
    const nativeStub = sandbox.stub(
      runtime.callbacks(),
      'triggerSubscribeRequest'
    );
    activitiesMock.expects('openIframe').returns(Promise.resolve(port));
    return contributionsFlow.start().then(() => {
      // Unrelated message.
      messageCallback({});
      expect(payStub).to.not.be.called;
      expect(loginStub).to.not.be.called;
      expect(nativeStub).to.not.be.called;
      // Pay message.
      messageCallback({'sku': 'sku1'});
      expect(payStub).to.be.calledOnce;
      expect(loginStub).to.not.be.called;
      expect(nativeStub).to.not.be.called;
      // Login message.
      messageCallback({'alreadyMember': true});
      expect(loginStub).to.be.calledOnce.calledWithExactly({
        linkRequested: false,
      });
      expect(payStub).to.be.calledOnce; // Dind't change.
      expect(nativeStub).to.not.be.called;
    });
  });

  it('should activate login with linking', () => {
    const loginStub = sandbox.stub(runtime.callbacks(), 'triggerLoginRequest');
    activitiesMock.expects('openIframe').returns(Promise.resolve(port));
    return contributionsFlow.start().then(() => {
      messageCallback({
        'alreadyMember': true,
        'linkRequested': true,
      });
      expect(loginStub).to.be.calledOnce.calledWithExactly({
        linkRequested: true,
      });
    });
  });
});<|MERGE_RESOLUTION|>--- conflicted
+++ resolved
@@ -55,15 +55,10 @@
 
   it('should have valid ContributionsFlow constructed with a list', () => {
     contributionsFlow = new ContributionsFlow(runtime, {list: 'other'});
-<<<<<<< HEAD
-    activitiesMock.expects('openIframe').withExactArgs(
-        sandbox.match(arg => arg.tagName == 'IFRAME'),
-=======
     activitiesMock
       .expects('openIframe')
       .withExactArgs(
-        sinon.match(arg => arg.tagName == 'IFRAME'),
->>>>>>> f874d849
+        sandbox.match(arg => arg.tagName == 'IFRAME'),
         '$frontend$/swg/_/ui/v1/contributionsiframe?_=_',
         {
           _client: 'SwG $internalRuntimeVersion$',
@@ -80,20 +75,13 @@
   });
 
   it('should have valid ContributionsFlow constructed with skus', () => {
-<<<<<<< HEAD
-    contributionsFlow =
-        new ContributionsFlow(runtime, {skus: ['sku1', 'sku2']});
-    activitiesMock.expects('openIframe').withExactArgs(
-        sandbox.match(arg => arg.tagName == 'IFRAME'),
-=======
     contributionsFlow = new ContributionsFlow(runtime, {
       skus: ['sku1', 'sku2'],
     });
     activitiesMock
       .expects('openIframe')
       .withExactArgs(
-        sinon.match(arg => arg.tagName == 'IFRAME'),
->>>>>>> f874d849
+        sandbox.match(arg => arg.tagName == 'IFRAME'),
         '$frontend$/swg/_/ui/v1/contributionsiframe?_=_',
         {
           _client: 'SwG $internalRuntimeVersion$',
