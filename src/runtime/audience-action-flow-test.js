/**
 * Copyright 2021 The Subscribe with Google Authors. All Rights Reserved.
 *
 * Licensed under the Apache License, Version 2.0 (the "License");
 * you may not use this file except in compliance with the License.
 * You may obtain a copy of the License at
 *
 *      http://www.apache.org/licenses/LICENSE-2.0
 *
 * Unless required by applicable law or agreed to in writing, software
 * distributed under the License is distributed on an "AS-IS" BASIS,
 * WITHOUT WARRANTIES OR CONDITIONS OF ANY KIND, either express or implied.
 * See the License for the specific language governing permissions and
 * limitations under the License.
 */

import {ActivityPort} from '../components/activities';
import {
  AlreadySubscribedResponse,
  CompleteAudienceActionResponse,
  EntitlementsResponse,
  SurveyAnswer,
  SurveyDataTransferRequest,
  SurveyDataTransferResponse,
  SurveyQuestion,
} from '../proto/api_messages';
import {AudienceActionFlow} from './audience-action-flow';
import {AutoPromptType} from '../api/basic-subscriptions';
import {ConfiguredRuntime} from './runtime';
import {Constants} from '../utils/constants';
import {PageConfig} from '../model/page-config';
import {ProductType} from '../api/subscriptions';
import {Toast} from '../ui/toast';

const WINDOW_LOCATION_DOMAIN = 'https://www.test.com';
const CURRENT_TIME = 1615416442000;
const EXPECTED_TIME_STRING = '1615416442000';

const TEST_QUESTION_CATEGORY_1 = 'Test Question Category 1';
const TEST_QUESTION_TEXT_1 = 'Test Question 1';
const TEST_QUESTION_CATEGORY_2 = 'Test Question Category 2';
const TEST_QUESTION_TEXT_2 = 'Test Question 2';
const TEST_ANSWER_CATEGORY_1 = 'Test Answer Category 1';
const TEST_ANSWER_TEXT_1 = 'Test Answer 1';
const TEST_ANSWER_CATEGORY_2 = 'Test Answer Category 2';
const TEST_ANSWER_TEXT_2 = 'Test Answer 2';

const TEST_SURVEYANSWER_1 = new SurveyAnswer();
TEST_SURVEYANSWER_1.setAnswerCategory(TEST_ANSWER_CATEGORY_1);
TEST_SURVEYANSWER_1.setAnswerText(TEST_ANSWER_TEXT_1);
const TEST_SURVEYQUESTION_1 = new SurveyQuestion();
TEST_SURVEYQUESTION_1.setQuestionCategory(TEST_QUESTION_CATEGORY_1);
TEST_SURVEYQUESTION_1.setQuestionText(TEST_QUESTION_TEXT_1);
TEST_SURVEYQUESTION_1.setSurveyAnswersList([TEST_SURVEYANSWER_1]);

const TEST_SURVEYANSWER_2 = new SurveyAnswer();
TEST_SURVEYANSWER_2.setAnswerCategory(TEST_ANSWER_CATEGORY_2);
TEST_SURVEYANSWER_2.setAnswerText(TEST_ANSWER_TEXT_2);
const TEST_SURVEYQUESTION_2 = new SurveyQuestion();
TEST_SURVEYQUESTION_2.setQuestionCategory(TEST_QUESTION_CATEGORY_2);
TEST_SURVEYQUESTION_2.setQuestionText(TEST_QUESTION_TEXT_2);
TEST_SURVEYQUESTION_2.setSurveyAnswersList([TEST_SURVEYANSWER_2]);

const TEST_SURVEYDATATRANSFERREQUEST = new SurveyDataTransferRequest();
TEST_SURVEYDATATRANSFERREQUEST.setSurveyQuestionsList([
  TEST_SURVEYQUESTION_1,
  TEST_SURVEYQUESTION_2,
]);

describes.realWin('AudienceActionFlow', {}, (env) => {
  let win;
  let runtime;
  let activitiesMock;
  let entitlementsManagerMock;
  let storageMock;
  let pageConfig;
  let port;
  let messageMap;
  let onCancelSpy;
  let dialogManagerMock;
<<<<<<< HEAD
  let winMock;
=======
  let clientOptions;
>>>>>>> 1d4766b9

  beforeEach(() => {
    win = Object.assign(
      {},
      {
        location: {href: WINDOW_LOCATION_DOMAIN + '/page/1'},
        document: env.win.document,
        gtag: () => {},
      }
    );
    winMock = sandbox.mock(win);
    messageMap = {};
    pageConfig = new PageConfig('pub1:label1');
<<<<<<< HEAD
    runtime = new ConfiguredRuntime(env.win, pageConfig);
=======
    clientOptions = {};
    runtime = new ConfiguredRuntime(
      win,
      pageConfig,
      /* integr */ undefined,
      /* config */ undefined,
      clientOptions
    );
>>>>>>> 1d4766b9
    activitiesMock = sandbox.mock(runtime.activities());
    entitlementsManagerMock = sandbox.mock(runtime.entitlementsManager());
    storageMock = sandbox.mock(runtime.storage());
    dialogManagerMock = sandbox.mock(runtime.dialogManager());
    port = new ActivityPort();
    port.onResizeRequest = () => {};
    port.whenReady = () => Promise.resolve();
    port.acceptResult = () => Promise.resolve();
    sandbox.stub(port, 'on').callsFake(function (ctor, cb) {
      const messageType = new ctor();
      const messageLabel = messageType.label();
      messageMap[messageLabel] = cb;
    });
    sandbox.stub(runtime, 'win').returns(win);
    onCancelSpy = sandbox.spy();
    sandbox.useFakeTimers(CURRENT_TIME);
  });

  function setWinWithoutGtag() {
    const winWithNoGtag = Object.assign({}, win);
    delete winWithNoGtag.gtag;
    runtime.win.restore();
    sandbox.stub(runtime, 'win').returns(winWithNoGtag);
  }

  [
    {action: 'TYPE_REGISTRATION_WALL', path: 'regwalliframe'},
    {action: 'TYPE_NEWSLETTER_SIGNUP', path: 'newsletteriframe'},
    {action: 'TYPE_REWARDED_SURVEY', path: 'surveyiframe'},
  ].forEach(({action, path}) => {
    it(`opens an AudienceActionFlow constructed with params for ${action}`, async () => {
      sandbox.stub(runtime.storage(), 'get').returns(Promise.resolve(null));
      const audienceActionFlow = new AudienceActionFlow(runtime, {
        action,
        onCancel: onCancelSpy,
        autoPromptType: AutoPromptType.SUBSCRIPTION,
      });
      activitiesMock
        .expects('openIframe')
        .withExactArgs(
          sandbox.match((arg) => arg.tagName == 'IFRAME'),
          `$frontend$/swg/_/ui/v1/${path}?_=_&origin=${encodeURIComponent(
            WINDOW_LOCATION_DOMAIN
          )}&hl=en`,
          {
            _client: 'SwG $internalRuntimeVersion$',
            productType: ProductType.SUBSCRIPTION,
            supportsEventManager: true,
          }
        )
        .resolves(port);

      await audienceActionFlow.start();

      activitiesMock.verify();
      expect(onCancelSpy).to.not.be.called;
    });
  });

  it('opens an AudienceActionFlow with query param locale set to client configuration language', async () => {
    clientOptions.lang = 'pt-BR';
    sandbox.stub(runtime.storage(), 'get').returns(Promise.resolve(null));
    const audienceActionFlow = new AudienceActionFlow(runtime, {
      action: 'TYPE_REGISTRATION_WALL',
      onCancel: onCancelSpy,
      autoPromptType: AutoPromptType.SUBSCRIPTION,
    });
    activitiesMock
      .expects('openIframe')
      .withExactArgs(
        sandbox.match((arg) => arg.tagName == 'IFRAME'),
        `$frontend$/swg/_/ui/v1/regwalliframe?_=_&origin=${encodeURIComponent(
          WINDOW_LOCATION_DOMAIN
        )}&hl=pt-BR`,
        {
          _client: 'SwG $internalRuntimeVersion$',
          productType: ProductType.SUBSCRIPTION,
          supportsEventManager: true,
        }
      )
      .resolves(port);

    await audienceActionFlow.start();

    activitiesMock.verify();
    expect(onCancelSpy).to.not.be.called;
  });

  it('calls the onCancel when an AudienceActionFlow is cancelled and one it provided', async () => {
    const audienceActionFlow = new AudienceActionFlow(runtime, {
      action: 'TYPE_REGISTRATION_WALL',
      onCancel: onCancelSpy,
    });
    activitiesMock.expects('openIframe').resolves(port);
    sandbox
      .stub(port, 'acceptResult')
      .callsFake(() =>
        Promise.reject(new DOMException('cancel', 'AbortError'))
      );

    await audienceActionFlow.start();

    activitiesMock.verify();
    expect(onCancelSpy).to.be.calledOnce;
  });

  it('handles a CompleteAudienceActionResponse with regwall completed and opens a custom toast', async () => {
    const audienceActionFlow = new AudienceActionFlow(runtime, {
      action: 'TYPE_REGISTRATION_WALL',
      onCancel: onCancelSpy,
      autoPromptType: AutoPromptType.SUBSCRIPTION,
    });
    activitiesMock.expects('openIframe').resolves(port);
    entitlementsManagerMock.expects('clear').once();
    entitlementsManagerMock.expects('getEntitlements').once();
    storageMock
      .expects('set')
      .withExactArgs(Constants.USER_TOKEN, 'fake user token', true)
      .exactly(1);
    storageMock
      .expects('set')
      .withExactArgs(Constants.READ_TIME, EXPECTED_TIME_STRING, false)
      .exactly(1);

    let toast;
    const toastOpenStub = sandbox
      .stub(Toast.prototype, 'open')
      .callsFake(function () {
        toast = this;
      });

    await audienceActionFlow.start();
    const completeAudienceActionResponse = new CompleteAudienceActionResponse();
    completeAudienceActionResponse.setActionCompleted(true);
    completeAudienceActionResponse.setSwgUserToken('fake user token');
    completeAudienceActionResponse.setUserEmail('xxx@gmail.com');
    const messageCallback = messageMap[completeAudienceActionResponse.label()];
    messageCallback(completeAudienceActionResponse);

    entitlementsManagerMock.verify();
    storageMock.verify();
    expect(toastOpenStub).to.be.called;
    expect(toast).not.to.be.null;
    expect(toast.src_).to.contain('flavor=custom');
    expect(decodeURIComponent(toast.src_)).to.contain(
      'Created an account with xxx@gmail.com'
    );
  });

  it('handles a CompleteAudienceActionResponse with newsletter completed and opens a custom toast', async () => {
    const audienceActionFlow = new AudienceActionFlow(runtime, {
      action: 'TYPE_NEWSLETTER_SIGNUP',
      onCancel: onCancelSpy,
      autoPromptType: AutoPromptType.SUBSCRIPTION,
    });
    activitiesMock.expects('openIframe').resolves(port);
    entitlementsManagerMock.expects('clear').once();
    entitlementsManagerMock.expects('getEntitlements').once();
    storageMock
      .expects('set')
      .withExactArgs(Constants.USER_TOKEN, 'fake user token', true)
      .exactly(1);
    storageMock
      .expects('set')
      .withExactArgs(Constants.READ_TIME, EXPECTED_TIME_STRING, false)
      .exactly(1);

    let toast;
    const toastOpenStub = sandbox
      .stub(Toast.prototype, 'open')
      .callsFake(function () {
        toast = this;
      });

    await audienceActionFlow.start();
    const completeAudienceActionResponse = new CompleteAudienceActionResponse();
    completeAudienceActionResponse.setActionCompleted(true);
    completeAudienceActionResponse.setSwgUserToken('fake user token');
    completeAudienceActionResponse.setUserEmail('xxx@gmail.com');
    const messageCallback = messageMap[completeAudienceActionResponse.label()];
    messageCallback(completeAudienceActionResponse);

    entitlementsManagerMock.verify();
    storageMock.verify();
    expect(toastOpenStub).to.be.called;
    expect(toast).not.to.be.null;
    expect(toast.src_).to.contain('flavor=custom');
    expect(decodeURIComponent(toast.src_)).to.contain(
      'Signed up with xxx@gmail.com for the newsletter'
    );
  });

  it('handles a CompleteAudienceActionResponse with regwall completed before and opens a basic toast', async () => {
    const audienceActionFlow = new AudienceActionFlow(runtime, {
      action: 'TYPE_REGISTRATION_WALL',
      onCancel: onCancelSpy,
      autoPromptType: AutoPromptType.SUBSCRIPTION,
    });
    activitiesMock.expects('openIframe').resolves(port);
    entitlementsManagerMock.expects('clear').once();
    entitlementsManagerMock.expects('getEntitlements').once();
    storageMock
      .expects('set')
      .withExactArgs(Constants.USER_TOKEN, 'fake user token', true)
      .exactly(1);
    storageMock
      .expects('set')
      .withExactArgs(Constants.READ_TIME, EXPECTED_TIME_STRING, false)
      .exactly(1);

    let toast;
    const toastOpenStub = sandbox
      .stub(Toast.prototype, 'open')
      .callsFake(function () {
        toast = this;
      });

    await audienceActionFlow.start();
    const completeAudienceActionResponse = new CompleteAudienceActionResponse();
    completeAudienceActionResponse.setActionCompleted(false);
    completeAudienceActionResponse.setAlreadyCompleted(true);
    completeAudienceActionResponse.setSwgUserToken('fake user token');
    completeAudienceActionResponse.setUserEmail('xxx@gmail.com');
    const messageCallback = messageMap[completeAudienceActionResponse.label()];
    messageCallback(completeAudienceActionResponse);

    entitlementsManagerMock.verify();
    storageMock.verify();
    expect(toastOpenStub).to.be.called;
    expect(toast).not.to.be.null;
    expect(toast.src_).to.contain('flavor=basic');
  });

  it('handles a CompleteAudienceActionResponse with regwall failure and opens a failure toast', async () => {
    const audienceActionFlow = new AudienceActionFlow(runtime, {
      action: 'TYPE_REGISTRATION_WALL',
      onCancel: onCancelSpy,
      autoPromptType: AutoPromptType.SUBSCRIPTION,
    });
    activitiesMock.expects('openIframe').resolves(port);
    entitlementsManagerMock.expects('clear').once();
    entitlementsManagerMock.expects('getEntitlements').once();
    storageMock
      .expects('set')
      .withExactArgs(Constants.USER_TOKEN, 'fake user token', true)
      .exactly(1);
    storageMock
      .expects('set')
      .withExactArgs(Constants.READ_TIME, EXPECTED_TIME_STRING, false)
      .exactly(1);

    let toast;
    const toastOpenStub = sandbox
      .stub(Toast.prototype, 'open')
      .callsFake(function () {
        toast = this;
      });

    await audienceActionFlow.start();
    const completeAudienceActionResponse = new CompleteAudienceActionResponse();
    completeAudienceActionResponse.setActionCompleted(false);
    completeAudienceActionResponse.setAlreadyCompleted(false);
    completeAudienceActionResponse.setSwgUserToken('fake user token');
    completeAudienceActionResponse.setUserEmail('xxx@gmail.com');
    const messageCallback = messageMap[completeAudienceActionResponse.label()];
    messageCallback(completeAudienceActionResponse);

    entitlementsManagerMock.verify();
    storageMock.verify();
    expect(toastOpenStub).to.be.called;
    expect(toast).not.to.be.null;
    expect(toast.src_).to.contain('flavor=custom');
    expect(decodeURI(toast.src_)).to.contain(
      'Registration failed. Try registering again.'
    );
  });

  it(`handles a CompleteAudienceActionResponse with newsletter not completed and opens a custom toast indicating that the user has completed the newsletter before`, async () => {
    const audienceActionFlow = new AudienceActionFlow(runtime, {
      action: 'TYPE_NEWSLETTER_SIGNUP',
      onCancel: onCancelSpy,
      autoPromptType: AutoPromptType.SUBSCRIPTION,
    });
    activitiesMock.expects('openIframe').resolves(port);
    entitlementsManagerMock.expects('clear').once();
    entitlementsManagerMock.expects('getEntitlements').once();
    storageMock
      .expects('set')
      .withExactArgs(Constants.USER_TOKEN, 'fake user token', true)
      .exactly(1);
    storageMock
      .expects('set')
      .withExactArgs(Constants.READ_TIME, EXPECTED_TIME_STRING, false)
      .exactly(1);

    let toast;
    const toastOpenStub = sandbox
      .stub(Toast.prototype, 'open')
      .callsFake(function () {
        toast = this;
      });

    await audienceActionFlow.start();
    const completeAudienceActionResponse = new CompleteAudienceActionResponse();
    completeAudienceActionResponse.setActionCompleted(false);
    completeAudienceActionResponse.setAlreadyCompleted(true);
    completeAudienceActionResponse.setSwgUserToken('fake user token');
    completeAudienceActionResponse.setUserEmail('xxx@gmail.com');
    const messageCallback = messageMap[completeAudienceActionResponse.label()];
    messageCallback(completeAudienceActionResponse);

    entitlementsManagerMock.verify();
    storageMock.verify();
    expect(toastOpenStub).to.be.called;
    expect(toast).not.to.be.null;
    expect(toast.src_).to.contain('flavor=custom');
    expect(decodeURI(toast.src_)).to.contain('You have signed up before.');
  });

  it(`handles a CompleteAudienceActionResponse with newsletter failure and opens a custom toast indicating that the sign up has failed`, async () => {
    const audienceActionFlow = new AudienceActionFlow(runtime, {
      action: 'TYPE_NEWSLETTER_SIGNUP',
      onCancel: onCancelSpy,
      autoPromptType: AutoPromptType.SUBSCRIPTION,
    });
    activitiesMock.expects('openIframe').resolves(port);
    entitlementsManagerMock.expects('clear').once();
    entitlementsManagerMock.expects('getEntitlements').once();
    storageMock
      .expects('set')
      .withExactArgs(Constants.USER_TOKEN, 'fake user token', true)
      .exactly(1);
    storageMock
      .expects('set')
      .withExactArgs(Constants.READ_TIME, EXPECTED_TIME_STRING, false)
      .exactly(1);

    let toast;
    const toastOpenStub = sandbox
      .stub(Toast.prototype, 'open')
      .callsFake(function () {
        toast = this;
      });

    await audienceActionFlow.start();
    const completeAudienceActionResponse = new CompleteAudienceActionResponse();
    completeAudienceActionResponse.setActionCompleted(false);
    completeAudienceActionResponse.setAlreadyCompleted(false);
    completeAudienceActionResponse.setSwgUserToken('fake user token');
    completeAudienceActionResponse.setUserEmail('xxx@gmail.com');
    const messageCallback = messageMap[completeAudienceActionResponse.label()];
    messageCallback(completeAudienceActionResponse);

    entitlementsManagerMock.verify();
    storageMock.verify();
    expect(toastOpenStub).to.be.called;
    expect(toast).not.to.be.null;
    expect(toast.src_).to.contain('flavor=custom');
    expect(decodeURI(toast.src_)).to.contain(
      'Signup failed. Try signing up again.'
    );
  });

  it('should trigger login flow for a registered user', async () => {
    const loginStub = sandbox.stub(runtime.callbacks(), 'triggerLoginRequest');
    const audienceActionFlow = new AudienceActionFlow(runtime, {
      action: 'TYPE_REGISTRATION_WALL',
      onCancel: onCancelSpy,
      autoPromptType: AutoPromptType.SUBSCRIPTION,
    });
    activitiesMock.expects('openIframe').resolves(port);

    await audienceActionFlow.start();
    const response = new AlreadySubscribedResponse();
    response.setSubscriberOrMember(true);
    const messageCallback = messageMap['AlreadySubscribedResponse'];
    messageCallback(response);
    expect(loginStub).to.be.calledOnce.calledWithExactly({
      linkRequested: false,
    });
  });

  it('should send an empty EntitlementsResponse to show the no entitlement found toast on Activity iFrame view', async () => {
    const audienceActionFlow = new AudienceActionFlow(runtime, {
      action: 'TYPE_REGISTRATION_WALL',
      onCancel: onCancelSpy,
      autoPromptType: AutoPromptType.SUBSCRIPTION,
    });
    activitiesMock.expects('openIframe').resolves(port);

    await audienceActionFlow.start();

    const activityIframeViewMock = sandbox.mock(
      audienceActionFlow.activityIframeView_
    );
    activityIframeViewMock
      .expects('execute')
      .withExactArgs(new EntitlementsResponse())
      .once();

    await audienceActionFlow.showNoEntitlementFoundToast();

    activityIframeViewMock.verify();
  });

  it(`handles a SurveyDataTransferRequest with successful logging`, async () => {
    const audienceActionFlow = new AudienceActionFlow(runtime, {
      action: 'TYPE_REWARDED_SURVEY',
      onCancel: onCancelSpy,
      autoPromptType: AutoPromptType.CONTRIBUTION,
    });
    activitiesMock.expects('openIframe').resolves(port);
    await audienceActionFlow.start();

    winMock
      .expects('gtag')
      .withExactArgs('event', 'survey submission', {
        'event_category': 'survey',
        'survey_question_category': TEST_QUESTION_CATEGORY_1,
        'survey_question': TEST_QUESTION_TEXT_1,
        'survey_answer_category': TEST_ANSWER_CATEGORY_1,
        'survey_answer': TEST_ANSWER_TEXT_1,
      })
      .once();
    winMock
      .expects('gtag')
      .withExactArgs('event', 'survey submission', {
        'event_category': 'survey',
        'survey_question_category': TEST_QUESTION_CATEGORY_2,
        'survey_question': TEST_QUESTION_TEXT_2,
        'survey_answer_category': TEST_ANSWER_CATEGORY_2,
        'survey_answer': TEST_ANSWER_TEXT_2,
      })
      .once();
    const successSurveyDataTransferResponse = new SurveyDataTransferResponse();
    successSurveyDataTransferResponse.setSuccess(true);
    const activityIframeViewMock = sandbox.mock(
      audienceActionFlow.activityIframeView_
    );
    activityIframeViewMock
      .expects('execute')
      .withExactArgs(successSurveyDataTransferResponse)
      .once();

    const messageCallback = messageMap[TEST_SURVEYDATATRANSFERREQUEST.label()];
    messageCallback(TEST_SURVEYDATATRANSFERREQUEST);

    winMock.verify();
    activityIframeViewMock.verify();
  });

  it(`handles a SurveyDataTransferRequest with failed logging`, async () => {
    setWinWithoutGtag();
    const audienceActionFlow = new AudienceActionFlow(runtime, {
      action: 'TYPE_REWARDED_SURVEY',
      onCancel: onCancelSpy,
      autoPromptType: AutoPromptType.CONTRIBUTION,
    });
    activitiesMock.expects('openIframe').resolves(port);
    await audienceActionFlow.start();

    winMock.expects('gtag').never();
    const successSurveyDataTransferResponse = new SurveyDataTransferResponse();
    successSurveyDataTransferResponse.setSuccess(false);
    const activityIframeViewMock = sandbox.mock(
      audienceActionFlow.activityIframeView_
    );
    activityIframeViewMock
      .expects('execute')
      .withExactArgs(successSurveyDataTransferResponse)
      .once();

    const messageCallback = messageMap[TEST_SURVEYDATATRANSFERREQUEST.label()];
    messageCallback(TEST_SURVEYDATATRANSFERREQUEST);

    winMock.verify();
    activityIframeViewMock.verify();
  });

  it('opens dialog with scrolling disabled', async () => {
    const audienceActionFlow = new AudienceActionFlow(runtime, {
      action: 'TYPE_REGISTRATION_WALL',
      onCancel: onCancelSpy,
      autoPromptType: AutoPromptType.SUBSCRIPTION,
    });
    dialogManagerMock
      .expects('openView')
      .withExactArgs(
        sandbox.match.any,
        false,
        sandbox.match({shouldDisableBodyScrolling: true})
      )
      .once();
    await audienceActionFlow.start();
    dialogManagerMock.verify();
  });
});<|MERGE_RESOLUTION|>--- conflicted
+++ resolved
@@ -78,11 +78,8 @@
   let messageMap;
   let onCancelSpy;
   let dialogManagerMock;
-<<<<<<< HEAD
+  let clientOptions;
   let winMock;
-=======
-  let clientOptions;
->>>>>>> 1d4766b9
 
   beforeEach(() => {
     win = Object.assign(
@@ -96,18 +93,14 @@
     winMock = sandbox.mock(win);
     messageMap = {};
     pageConfig = new PageConfig('pub1:label1');
-<<<<<<< HEAD
-    runtime = new ConfiguredRuntime(env.win, pageConfig);
-=======
     clientOptions = {};
     runtime = new ConfiguredRuntime(
-      win,
+      env.win,
       pageConfig,
       /* integr */ undefined,
       /* config */ undefined,
       clientOptions
     );
->>>>>>> 1d4766b9
     activitiesMock = sandbox.mock(runtime.activities());
     entitlementsManagerMock = sandbox.mock(runtime.entitlementsManager());
     storageMock = sandbox.mock(runtime.storage());
