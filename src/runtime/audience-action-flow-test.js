--- conflicted
+++ resolved
@@ -76,14 +76,6 @@
   TEST_SURVEYQUESTION_2,
 ]);
 
-<<<<<<< HEAD
-const TEST_SURVEYDATATRANSFERREQUEST_WITHPPS = new SurveyDataTransferRequest();
-TEST_SURVEYDATATRANSFERREQUEST_WITHPPS.setSurveyQuestionsList([
-  TEST_SURVEYQUESTION_1,
-  TEST_SURVEYQUESTION_2,
-]);
-TEST_SURVEYDATATRANSFERREQUEST_WITHPPS.setStorePpsInLocalStorage(true);
-=======
 const TEST_SURVEYANSWER_EMPTY = new SurveyAnswer();
 const TEST_SURVEYQUESTION_EMPTY = new SurveyQuestion();
 TEST_SURVEYQUESTION_EMPTY.setSurveyAnswersList([TEST_SURVEYANSWER_EMPTY]);
@@ -91,7 +83,12 @@
 TEST_EMPTY_SURVEYDATATRANSFERREQUEST.setSurveyQuestionsList([
   TEST_SURVEYQUESTION_EMPTY,
 ]);
->>>>>>> 2fc647d8
+const TEST_SURVEYDATATRANSFERREQUEST_WITHPPS = new SurveyDataTransferRequest();
+TEST_SURVEYDATATRANSFERREQUEST_WITHPPS.setSurveyQuestionsList([
+  TEST_SURVEYQUESTION_1,
+  TEST_SURVEYQUESTION_2,
+]);
+TEST_SURVEYDATATRANSFERREQUEST_WITHPPS.setStorePpsInLocalStorage(true);
 
 describes.realWin('AudienceActionFlow', (env) => {
   let win;
@@ -984,49 +981,6 @@
     onResultMock.verify();
   });
 
-<<<<<<< HEAD
-  it(`handles a SurveyDataTransferRequest with successful PPS storage in empty localStorage`, async () => {
-    const audienceActionFlow = new AudienceActionFlow(runtime, {
-      action: 'TYPE_REWARDED_SURVEY',
-      configurationId: 'configId',
-      onCancel: onCancelSpy,
-      autoPromptType: AutoPromptType.CONTRIBUTION,
-    });
-    activitiesMock.expects('openIframe').resolves(port);
-
-    storageMock
-      .expects('set')
-      .withExactArgs(
-        'iabtaxonomiesvalues',
-        '{"[googletag.enums.Taxonomy.IAB_AUDIENCE_1_1]":["1","2"]}',
-        true
-      )
-      .once();
-
-    await audienceActionFlow.start();
-
-    const successSurveyDataTransferResponse = new SurveyDataTransferResponse();
-    successSurveyDataTransferResponse.setSuccess(true);
-    const activityIframeViewMock = sandbox.mock(
-      audienceActionFlow.activityIframeView_
-    );
-    activityIframeViewMock
-      .expects('execute')
-      .withExactArgs(successSurveyDataTransferResponse)
-      .once();
-
-    const messageCallback =
-      messageMap[TEST_SURVEYDATATRANSFERREQUEST_WITHPPS.label()];
-    messageCallback(TEST_SURVEYDATATRANSFERREQUEST_WITHPPS);
-
-    await tick(10);
-
-    storageMock.verify();
-    activityIframeViewMock.verify();
-  });
-
-  it(`handles a SurveyDataTransferRequest with successful PPS storage in populated localStorage`, async () => {
-=======
   it(`handles an empty SurveyDataTransferRequest without onResult logging`, async () => {
     eventManagerMock
       .expects('logEvent')
@@ -1048,14 +1002,81 @@
       )
       .once();
 
->>>>>>> 2fc647d8
     const audienceActionFlow = new AudienceActionFlow(runtime, {
       action: 'TYPE_REWARDED_SURVEY',
       configurationId: 'configId',
       onCancel: onCancelSpy,
       autoPromptType: AutoPromptType.CONTRIBUTION,
     });
-<<<<<<< HEAD
+
+    activitiesMock.expects('openIframe').resolves(port);
+
+    eventManagerMock.expects('logEvent').withExactArgs({
+      eventType: AnalyticsEvent.EVENT_SURVEY_DATA_TRANSFER_COMPLETE,
+      eventOriginator: EventOriginator.SWG_CLIENT,
+      isFromUserAction: true,
+      additionalParameters: null,
+    });
+
+    await audienceActionFlow.start();
+
+    const successSurveyDataTransferResponse = new SurveyDataTransferResponse();
+    successSurveyDataTransferResponse.setSuccess(true);
+
+    const messageCallback =
+      messageMap[TEST_EMPTY_SURVEYDATATRANSFERREQUEST.label()];
+    messageCallback(TEST_EMPTY_SURVEYDATATRANSFERREQUEST);
+
+    await tick(10);
+  });
+
+  it(`handles a SurveyDataTransferRequest with successful PPS storage in empty localStorage`, async () => {
+    const audienceActionFlow = new AudienceActionFlow(runtime, {
+      action: 'TYPE_REWARDED_SURVEY',
+      configurationId: 'configId',
+      onCancel: onCancelSpy,
+      autoPromptType: AutoPromptType.CONTRIBUTION,
+    });
+    activitiesMock.expects('openIframe').resolves(port);
+
+    storageMock
+      .expects('set')
+      .withExactArgs(
+        'iabtaxonomiesvalues',
+        '{"[googletag.enums.Taxonomy.IAB_AUDIENCE_1_1]":["1","2"]}',
+        true
+      )
+      .once();
+
+    await audienceActionFlow.start();
+
+    const successSurveyDataTransferResponse = new SurveyDataTransferResponse();
+    successSurveyDataTransferResponse.setSuccess(true);
+    const activityIframeViewMock = sandbox.mock(
+      audienceActionFlow.activityIframeView_
+    );
+    activityIframeViewMock
+      .expects('execute')
+      .withExactArgs(successSurveyDataTransferResponse)
+      .once();
+
+    const messageCallback =
+      messageMap[TEST_SURVEYDATATRANSFERREQUEST_WITHPPS.label()];
+    messageCallback(TEST_SURVEYDATATRANSFERREQUEST_WITHPPS);
+
+    await tick(10);
+
+    storageMock.verify();
+    activityIframeViewMock.verify();
+  });
+
+  it(`handles a SurveyDataTransferRequest with successful PPS storage in populated localStorage`, async () => {
+    const audienceActionFlow = new AudienceActionFlow(runtime, {
+      action: 'TYPE_REWARDED_SURVEY',
+      configurationId: 'configId',
+      onCancel: onCancelSpy,
+      autoPromptType: AutoPromptType.CONTRIBUTION,
+    });
     activitiesMock.expects('openIframe').resolves(port);
 
     await addToLocalStorage(
@@ -1093,28 +1114,6 @@
     activityIframeViewMock.verify();
 
     deleteFromLocalStorage(Constants.IAB_AUDIENCE_TAXONOMIES);
-=======
-
-    activitiesMock.expects('openIframe').resolves(port);
-
-    eventManagerMock.expects('logEvent').withExactArgs({
-      eventType: AnalyticsEvent.EVENT_SURVEY_DATA_TRANSFER_COMPLETE,
-      eventOriginator: EventOriginator.SWG_CLIENT,
-      isFromUserAction: true,
-      additionalParameters: null,
-    });
-
-    await audienceActionFlow.start();
-
-    const successSurveyDataTransferResponse = new SurveyDataTransferResponse();
-    successSurveyDataTransferResponse.setSuccess(true);
-
-    const messageCallback =
-      messageMap[TEST_EMPTY_SURVEYDATATRANSFERREQUEST.label()];
-    messageCallback(TEST_EMPTY_SURVEYDATATRANSFERREQUEST);
-
-    await tick(10);
->>>>>>> 2fc647d8
   });
 
   it('opens dialog with scrolling disabled', async () => {
